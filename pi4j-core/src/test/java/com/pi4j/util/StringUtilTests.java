--- conflicted
+++ resolved
@@ -32,18 +32,10 @@
 
 import static org.junit.Assert.*;
 
-import org.junit.BeforeClass;
 import org.junit.Test;
 
 public class StringUtilTests {
 
-<<<<<<< HEAD
-    @BeforeClass
-    public static void setup() {
-    }
-
-=======
->>>>>>> 41b2b965
     @Test
     public void testIsNullOrEmpty() {
         assertTrue(StringUtil.isNullOrEmpty(null));
