--- conflicted
+++ resolved
@@ -32,7 +32,6 @@
 
 import static org.junit.Assert.*;
 
-import org.junit.BeforeClass;
 import org.junit.Test;
 
 import com.pi4j.temperature.TemperatureConversion;
@@ -40,13 +39,6 @@
 
 public class TemperatureConversionTests {
 
-<<<<<<< HEAD
-    @BeforeClass
-    public static void setup() {
-    }
-
-=======
->>>>>>> 41b2b965
     // **********************************************
     // FARENHEIT CONVERSION TESTS
     // **********************************************
