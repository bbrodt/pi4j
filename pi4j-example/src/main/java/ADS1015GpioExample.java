

/*
 * #%L
 * **********************************************************************
 * ORGANIZATION  :  Pi4J
 * PROJECT       :  Pi4J :: Java Examples
 * FILENAME      :  ADS1015GpioExample.java  
 * 
 * This file is part of the Pi4J project. More information about 
 * this project can be found here:  http://www.pi4j.com/
 * **********************************************************************
 * %%
 * Copyright (C) 2012 - 2015 Pi4J
 * %%
 * This program is free software: you can redistribute it and/or modify
 * it under the terms of the GNU Lesser General Public License as
 * published by the Free Software Foundation, either version 3 of the
 * License, or (at your option) any later version.
 * 
 * This program is distributed in the hope that it will be useful,
 * but WITHOUT ANY WARRANTY; without even the implied warranty of
 * MERCHANTABILITY or FITNESS FOR A PARTICULAR PURPOSE.  See the
 * GNU General Lesser Public License for more details.
 * 
 * You should have received a copy of the GNU General Lesser Public
 * License along with this program.  If not, see
 * <http://www.gnu.org/licenses/lgpl-3.0.html>.
 * #L%
 */


import java.io.IOException;
import java.text.DecimalFormat;

import com.pi4j.gpio.extension.ads.ADS1015GpioProvider;
import com.pi4j.gpio.extension.ads.ADS1015Pin;
import com.pi4j.gpio.extension.ads.ADS1x15GpioProvider.ProgrammableGainAmplifierValue;
import com.pi4j.io.gpio.GpioController;
import com.pi4j.io.gpio.GpioFactory;
import com.pi4j.io.gpio.GpioPinAnalogInput;
import com.pi4j.io.gpio.event.GpioPinAnalogValueChangeEvent;
import com.pi4j.io.gpio.event.GpioPinListenerAnalog;
import com.pi4j.io.i2c.I2CBus;
import com.pi4j.io.i2c.I2CFactory.UnsupportedBusNumberException;

/**
 * <p>
 * This example code demonstrates how to use the ADS1015 Pi4J GPIO interface
 * for analog input pins.
 * </p>
 *
 * @author Robert Savage
 */
public class ADS1015GpioExample {
<<<<<<< HEAD
    
    
    public static void main(String args[]) throws InterruptedException, UnsupportedBusNumberException, IOException {
        
=======


    public static void main(String args[]) throws InterruptedException, IOException {

>>>>>>> ccc0df1d
        System.out.println("<--Pi4J--> ADS1015 GPIO Example ... started.");

        // number formatters
        final DecimalFormat df = new DecimalFormat("#.##");
        final DecimalFormat pdf = new DecimalFormat("###.#");

        // create gpio controller
        final GpioController gpio = GpioFactory.getInstance();

        // create custom ADS1015 GPIO provider
        final ADS1015GpioProvider gpioProvider = new ADS1015GpioProvider(I2CBus.BUS_1, ADS1015GpioProvider.ADS1015_ADDRESS_0x48);

        // provision gpio analog input pins from ADS1015
        GpioPinAnalogInput myInputs[] = {
                gpio.provisionAnalogInputPin(gpioProvider, ADS1015Pin.INPUT_A0, "MyAnalogInput-A0"),
                gpio.provisionAnalogInputPin(gpioProvider, ADS1015Pin.INPUT_A1, "MyAnalogInput-A1"),
                gpio.provisionAnalogInputPin(gpioProvider, ADS1015Pin.INPUT_A2, "MyAnalogInput-A2"),
                gpio.provisionAnalogInputPin(gpioProvider, ADS1015Pin.INPUT_A3, "MyAnalogInput-A3"),
            };

        // ATTENTION !!
        // It is important to set the PGA (Programmable Gain Amplifier) for all analog input pins.
        // (You can optionally set each input to a different value)
        // You measured input voltage should never exceed this value!
        //
        // In my testing, I am using a Sharp IR Distance Sensor (GP2Y0A21YK0F) whose voltage never exceeds 3.3 VDC
        // (http://www.adafruit.com/products/164)
        //
        // PGA value PGA_4_096V is a 1:1 scaled input,
        // so the output values are in direct proportion to the detected voltage on the input pins
        gpioProvider.setProgrammableGainAmplifier(ProgrammableGainAmplifierValue.PGA_4_096V, ADS1015Pin.ALL);


        // Define a threshold value for each pin for analog value change events to be raised.
        // It is important to set this threshold high enough so that you don't overwhelm your program with change events for insignificant changes
        gpioProvider.setEventThreshold(500, ADS1015Pin.ALL);


        // Define the monitoring thread refresh interval (in milliseconds).
        // This governs the rate at which the monitoring thread will read input values from the ADC chip
        // (a value less than 50 ms is not permitted)
        gpioProvider.setMonitorInterval(100);


        // create analog pin value change listener
        GpioPinListenerAnalog listener = new GpioPinListenerAnalog()
        {
            @Override
            public void handleGpioPinAnalogValueChangeEvent(GpioPinAnalogValueChangeEvent event)
            {
                // RAW value
                double value = event.getValue();

                // percentage
                double percent =  ((value * 100) / ADS1015GpioProvider.ADS1015_RANGE_MAX_VALUE);

                // approximate voltage ( *scaled based on PGA setting )
                double voltage = gpioProvider.getProgrammableGainAmplifier(event.getPin()).getVoltage() * (percent/100);

                // display output
                System.out.print("\r (" + event.getPin().getName() +") : VOLTS=" + df.format(voltage) + "  | PERCENT=" + pdf.format(percent) + "% | RAW=" + value + "       ");
            }
        };

        myInputs[0].addListener(listener);
        myInputs[1].addListener(listener);
        myInputs[2].addListener(listener);
        myInputs[3].addListener(listener);

        // keep program running for 10 minutes
        Thread.sleep(600000);

        // stop all GPIO activity/threads by shutting down the GPIO controller
        // (this method will forcefully shutdown all GPIO monitoring threads and scheduled tasks)
        gpio.shutdown();

        System.out.println("Exiting ADS1015GpioExample");
    }
}
<|MERGE_RESOLUTION|>--- conflicted
+++ resolved
@@ -53,17 +53,10 @@
  * @author Robert Savage
  */
 public class ADS1015GpioExample {
-<<<<<<< HEAD
     
     
     public static void main(String args[]) throws InterruptedException, UnsupportedBusNumberException, IOException {
         
-=======
-
-
-    public static void main(String args[]) throws InterruptedException, IOException {
-
->>>>>>> ccc0df1d
         System.out.println("<--Pi4J--> ADS1015 GPIO Example ... started.");
 
         // number formatters
